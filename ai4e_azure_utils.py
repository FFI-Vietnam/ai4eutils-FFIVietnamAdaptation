"""
Miscellaneous Azure Blob Storage utilities

Requires azure-storage-blob>=12.4.0
"""
import json
from typing import Any, Iterable, List, Optional, Sequence, Tuple, Union

from azure.storage.blob import BlobPrefix, ContainerClient

import sas_blob_utils


def walk_container(container_client: ContainerClient,
                   max_depth: int = -1,
                   prefix: str = '',
                   store_folders: bool = True,
                   store_blobs: bool = True,
                   debug_max_items: int = -1) -> Tuple[List[str], List[str]]:
    """
    Recursively walk folders a Azure Blob Storage container.

    Based on:
    https://github.com/Azure/azure-sdk-for-python/blob/master/sdk/storage/azure-storage-blob/samples/blob_samples_walk_blob_hierarchy.py
    """
    depth = 1

    def walk_blob_hierarchy(prefix: str,
                            folders: Optional[List[str]] = None,
                            blobs: Optional[List[str]] = None
                            ) -> Tuple[List[str], List[str]]:
        if folders is None:
            folders = []
        if blobs is None:
            blobs = []

        nonlocal depth

        if 0 < max_depth < depth:
            return folders, blobs

        for item in container_client.walk_blobs(name_starts_with=prefix):
            short_name = item.name[len(prefix):]
            if isinstance(item, BlobPrefix):
                # print('F: ' + prefix + short_name)
                if store_folders:
                    folders.append(prefix + short_name)
                depth += 1
                walk_blob_hierarchy(item.name, folders=folders, blobs=blobs)
                if (debug_max_items > 0
                        and len(folders) + len(blobs) > debug_max_items):
                    return folders, blobs
                depth -= 1
            else:
                if store_blobs:
                    blobs.append(prefix + short_name)

        return folders, blobs

    folders, blobs = walk_blob_hierarchy(prefix=prefix)

    assert all(s.endswith('/') for s in folders)
    folders = [s.strip('/') for s in folders]

    return folders, blobs


def list_top_level_blob_folders(container_client: ContainerClient) -> List[str]:
    """
    List all top-level folders in a container.
    """
    top_level_folders, _ = walk_container(
        container_client, max_depth=1, store_blobs=False)
    return top_level_folders


def concatenate_json_lists(input_files: Iterable[str],
                           output_file: Optional[str] = None
                           ) -> List[Any]:
    """
    Given a list of JSON files that contain lists (typically string
    filenames), concatenates the lists into a single list and optionally
    writes out this list to a new output JSON file.
    """
    output_list = []
    for fn in input_files:
        with open(fn, 'r') as f:
            file_list = json.load(f)
        output_list.extend(file_list)
    if output_file is not None:
        with open(output_file, 'w') as f:
            json.dump(output_list, f, indent=1)
    return output_list


def write_list_to_file(output_file: str, strings: Sequence[str]) -> None:
    """
    Writes a list of strings to either a JSON file or text file,
    depending on extension of the given file name.
    """
    with open(output_file, 'w') as f:
        if output_file.endswith('.json'):
            json.dump(strings, f, indent=1)
        else:
            f.write('\n'.join(strings))


<<<<<<< HEAD
def read_list_from_file(filename: str):
    """
    Reads a json-formatted list of strings from a file.
    """
=======
def read_list_from_file(filename: str) -> List[str]:
    """Reads a json-formatted list of strings from a file."""
>>>>>>> 483f4966
    assert filename.endswith('.json')
    with open(filename, 'r') as f:
        file_list = json.load(f)
    assert isinstance(file_list, list)
    for s in file_list:
        assert isinstance(s, str)
    return file_list


def upload_file_to_blob(account_name: str,
                        container_name: str,
                        local_path: str,
                        blob_name: str,
                        sas_token: str) -> str:
    """
    Uploads a local file to Azure Blob Storage and returns the uploaded
    blob URI with SAS token.
    """
    container_uri = sas_blob_utils.build_azure_storage_uri(
        account=account_name, container=container_name, sas_token=sas_token)
    with open(local_path, 'rb') as data:
        return sas_blob_utils.upload_blob(
            container_uri=container_uri, blob_name=blob_name, data=data)


def enumerate_blobs_to_file(
        output_file: str,
        account_name: str,
        container_name: str,
        sas_token: Optional[str] = None,
        blob_prefix: Optional[str] = None,
        blob_suffix: Optional[Union[str, Tuple[str]]] = None,
        rsearch: Optional[str] = None,
        limit: Optional[int] = None
        ) -> List[str]:
    """
    Enumerates blobs in a container, and writes the blob names to an output
    file.

    Args:
        output_file: str, path to save list of files in container
            If ends in '.json', writes a JSON string. Otherwise, writes a
            newline-delimited list
        account_name: str, Azure Storage account name
        container_name: str, Azure Blob Storage container name
        sas_token: optional str, container SAS token, does not start with '?'
        blob_prefix: optional str, returned results will only contain blob names
            to with this prefix
        blob_suffix: optional str or tuple of str, returned results will only
            contain blob names with this/these suffix(es). The blob names will
            be lowercased first before comparing with the suffix(es).
        rsearch: optional str, returned results will only contain blob names
            that match this Python regex pattern at any point in the blob name.
            Use '^' character to only match from the beginning of the blob name.
        limit: int, maximum # of blob names to list
            if None, then returns all blob names

    Returns: list of str, sorted blob names, of length limit or shorter.
    """
    container_uri = sas_blob_utils.build_azure_storage_uri(
        account=account_name, container=container_name, sas_token=sas_token)
    matched_blobs = sas_blob_utils.list_blobs_in_container(
        container_uri=container_uri, blob_prefix=blob_prefix,
        blob_suffix=blob_suffix, rsearch=rsearch, limit=limit)
    write_list_to_file(output_file, matched_blobs)
    return matched_blobs<|MERGE_RESOLUTION|>--- conflicted
+++ resolved
@@ -105,15 +105,10 @@
             f.write('\n'.join(strings))
 
 
-<<<<<<< HEAD
-def read_list_from_file(filename: str):
+def read_list_from_file(filename: str) -> List[str]:
     """
     Reads a json-formatted list of strings from a file.
     """
-=======
-def read_list_from_file(filename: str) -> List[str]:
-    """Reads a json-formatted list of strings from a file."""
->>>>>>> 483f4966
     assert filename.endswith('.json')
     with open(filename, 'r') as f:
         file_list = json.load(f)
